--- conflicted
+++ resolved
@@ -126,7 +126,6 @@
     assert scale.ordinalPalette == 'Dark2'
 
 
-<<<<<<< HEAD
 def test_vl_spec_for_font_defaults():
     """Check that defaults are according to spec"""
     font = api.Font()
@@ -240,7 +239,10 @@
     try:
         text.margin = -1
         raise Exception('Should have thrown for illegal margin min value.')
-=======
+    except TraitError:
+        pass
+
+
 def test_vl_spec_for_axis_defaults():
     """Check that defaults are according to spec"""
     axis = api.Axis()
@@ -253,7 +255,6 @@
     assert axis.titleOffset is None
     assert axis.format is None
     assert axis.maxLabelLength == 25
-
 
 
 def test_vl_spec_for_axis_changes():
@@ -277,7 +278,6 @@
     try:
         axis.maxLabelLength = -1
         raise Exception('Should have thrown for illegal maxLabelLength min value.')
->>>>>>> 199d097c
     except TraitError:
         pass
 
