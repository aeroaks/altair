import numpy as np
import pandas as pd
import numpy as np
import pandas as pd
from traitlets import TraitError

from altair import api

from .. import api, spec


VALID_MARKTYPES = spec.SPEC['properties']['marktype']['enum']

def build_simple_spec():
    data = dict(x=[1, 2, 3],
                y=[4, 5, 6])
    return api.Viz(data), data


def test_empty_data():
    d = api.Data()
    assert d.formatType=='json'
    assert 'formatType' in d
    assert 'url' not in d
    assert 'values' not in d


def test_dict_data():
    spec, data = build_simple_spec()
    assert np.all(spec.data == pd.DataFrame(data))


def test_dataframe_data():
    spec, data = build_simple_spec()
    data = data = pd.DataFrame(data)
    spec = api.Viz(data)
    assert np.all(spec.data == data)


def test_to_dict():
    data = pd.DataFrame({'x': [1, 2, 3],
                         'y': [4, 5, 6]})
    spec = api.Viz(data).encode(x='x', y='y')

    D = spec.to_dict()

    assert D == {'config': {'gridColor': 'black',
                            'gridOpacity': 0.08,
                            'height': 400,
                            'width': 600},
                 'data': {'formatType': 'json',
                          'values': [{'x': 1, 'y': 4},
                                     {'x': 2, 'y': 5},
                                     {'x': 3, 'y': 6}]},
                 'encoding': {'x': {'bin': False, 'name': 'x', 'type': 'Q'},
                              'y': {'bin': False, 'name': 'y', 'type': 'Q'}},
                 'marktype': 'point'}


def test_vl_spec_for_scale_defaults():
    """Check that defaults are according to spec"""

    # This scale object is the property used for X, Y, Size
    scale = api.Scale()
    assert scale.type == 'linear'
    assert scale.reverse == False
    assert scale.zero == True
    assert scale.nice is None
    assert scale.useRawDomain is None

    # Scale object for property in Color
    scale = api.ColorScale()
    assert scale.type == 'linear'
    assert scale.reverse == False
    assert scale.zero == True
    assert scale.nice is None
    assert scale.useRawDomain is None
    assert scale.range is None
    assert scale.c10palette == 'category10'
    assert scale.c20palette == 'category20'
    assert scale.ordinalPalette == 'BuGn'


def test_vl_spec_for_scale_changes():
    """Check that changes are possible and sticky"""

    # This scale object is the property used for X, Y, Size
    scale = api.Scale(type='log', reverse=True, zero=False, nice='second', useRawDomain=True)
    assert scale.type == 'log'
    assert scale.reverse == True
    assert scale.zero == False
    assert scale.nice == 'second'
    assert scale.useRawDomain == True

    scale.type = 'linear'
    scale.reverse = False
    scale.zero = True
    scale.nice = None
    scale.useRawDomain = None
    assert scale.type == 'linear'
    assert scale.reverse == False
    assert scale.zero == True
    assert scale.nice is None
    assert scale.useRawDomain is None

    # Scale object for property in Color
    scale = api.ColorScale(type='log', reverse=True, zero=False, nice='second', useRawDomain=True,
                           range='category10', c10palette='Set1', c20palette='category20c', ordinalPalette='Spectral')
    assert scale.type == 'log'
    assert scale.reverse == True
    assert scale.zero == False
    assert scale.nice == 'second'
    assert scale.useRawDomain == True
    assert scale.range == 'category10'
    assert scale.c10palette == 'Set1'
    assert scale.c20palette == 'category20c'
    assert scale.ordinalPalette == 'Spectral'

    scale.range = ['category10']
    scale.c10palette = 'Set3'
    scale.c20palette = 'category20b'
    scale.ordinalPalette = 'Dark2'
    assert scale.range == ['category10']
    assert scale.c10palette == 'Set3'
    assert scale.c20palette == 'category20b'
    assert scale.ordinalPalette == 'Dark2'


<<<<<<< HEAD
def test_vl_spec_for_detail_defaults():
    """Check that defaults are according to spec"""

    detail = api.Detail('foobar')
    assert detail.name == 'foobar'
    assert detail.type is None
    assert detail.timeUnit is None
    assert detail.bin is False
    assert detail.sort == []
    assert detail.aggregate is None

    detail = api.Detail('foobar:O')
    assert detail.name == 'foobar'
    assert detail.type == 'O'
    assert detail.timeUnit is None
    assert detail.bin is False
    assert detail.sort == []
    assert detail.aggregate is None

    detail = api.Detail('count(foobar):O')
    assert detail.name == 'foobar'
    assert detail.type == 'O'
    assert detail.timeUnit is None
    assert detail.bin is False
    assert detail.sort == []
    assert detail.aggregate == 'count'


def test_vl_spec_for_detail_changes():
    """Check that changes are possible and sticky"""
    detail = api.Detail('foobar', type='O', timeUnit='minutes', bin=api.Bin(), sort=[api.SortItems()],
                        aggregate='count')
    assert detail.name == 'foobar'
    assert detail.type == 'O'
    assert detail.timeUnit == 'minutes'
    assert detail.bin.to_dict() == api.Bin().to_dict()
    assert detail.sort[0].to_dict() == api.SortItems().to_dict()
    assert detail.aggregate == 'count'

    detail.shorthand = 'count(foobar):Q'
    assert detail.name == 'foobar'
    assert detail.type == 'Q'
    assert detail.timeUnit == 'minutes'
    assert detail.bin.to_dict() == api.Bin().to_dict()
    assert detail.sort[0].to_dict() == api.SortItems().to_dict()
    assert detail.aggregate == 'count'


def test_vl_spec_for_detail_edge_values():
    """Check edge values"""
    detail = api.Detail('foobar')

    try:
        detail.shorthand = 'sum(foobar):O'
        raise Exception('Should have thrown for illegal aggregation value.')
=======
def test_vl_spec_for_font_defaults():
    """Check that defaults are according to spec"""
    font = api.Font()
    assert font.weight == 'normal'
    assert font.size == 10
    assert font.family == 'Helvetica Neue'
    assert font.style == 'normal'


def test_vl_spec_for_font_changes():
    """Check that changes are possible and sticky"""
    font = api.Font(weight='bold', size=15, family='Serif', style='italic')
    assert font.weight == 'bold'
    assert font.size == 15
    assert font.family == 'Serif'
    assert font.style == 'italic'


def test_vl_spec_for_text_defaults():
    """Check that defaults are according to spec"""

    text = api.Text('foobar')
    assert text.name == 'foobar'
    assert text.type is None
    assert text.timeUnit is None
    assert text.bin is False
    assert text.sort == []
    assert text.aggregate is None
    assert text.scale is None
    assert text.align == 'right'
    assert text.baseline == 'middle'
    assert text.color == '#000000'
    assert text.margin == 4
    assert text.placeholder == 'Abc'
    assert text.font is None
    assert text.format is None

    text = api.Text('foobar:O')
    assert text.name == 'foobar'
    assert text.type == 'O'
    assert text.timeUnit is None
    assert text.bin is False
    assert text.sort == []
    assert text.aggregate is None
    assert text.scale is None
    assert text.align == 'right'
    assert text.baseline == 'middle'
    assert text.color == '#000000'
    assert text.margin == 4
    assert text.placeholder == 'Abc'
    assert text.font is None
    assert text.format is None

    text = api.Text('sum(foobar):O')
    assert text.name == 'foobar'
    assert text.type == 'O'
    assert text.timeUnit is None
    assert text.bin is False
    assert text.sort == []
    assert text.aggregate == 'sum'
    assert text.scale is None
    assert text.align == 'right'
    assert text.baseline == 'middle'
    assert text.color == '#000000'
    assert text.margin == 4
    assert text.placeholder == 'Abc'
    assert text.font is None
    assert text.format is None


def test_vl_spec_for_text_changes():
    """Check that changes are possible and sticky"""
    text = api.Text('foobar', type='O', timeUnit='minutes', bin=api.Bin(), sort=[api.SortItems()], aggregate='avg',
                    scale=api.Scale(), align='left', baseline='top', color='#111111', margin=3, placeholder = 'Aaa',
                    font=api.Font(), format='format')
    assert text.name == 'foobar'
    assert text.type == 'O'
    assert text.timeUnit == 'minutes'
    assert text.bin.to_dict() == api.Bin().to_dict()
    assert text.sort[0].to_dict() == api.SortItems().to_dict()
    assert text.aggregate == 'avg'
    assert text.scale.to_dict() == api.Scale().to_dict()
    assert text.align == 'left'
    assert text.baseline == 'top'
    assert text.color == '#111111'
    assert text.margin == 3
    assert text.placeholder == 'Aaa'
    assert text.font.to_dict() == api.Font().to_dict()
    assert text.format == 'format'

    text.shorthand = 'sum(foobar):Q'
    assert text.name == 'foobar'
    assert text.type == 'Q'
    assert text.timeUnit == 'minutes'
    assert text.bin.to_dict() == api.Bin().to_dict()
    assert text.sort[0].to_dict() == api.SortItems().to_dict()
    assert text.aggregate == 'sum'
    assert text.scale.to_dict() == api.Scale().to_dict()
    assert text.align == 'left'
    assert text.baseline == 'top'
    assert text.color == '#111111'
    assert text.margin == 3
    assert text.placeholder == 'Aaa'
    assert text.font.to_dict() == api.Font().to_dict()
    assert text.format == 'format'


def test_vl_spec_for_text_edge_values():
    """Check edge values"""
    text = api.Text('foobar')
    try:
        text.margin = -1
        raise Exception('Should have thrown for illegal margin min value.')
    except TraitError:
        pass


def test_vl_spec_for_axis_defaults():
    """Check that defaults are according to spec"""
    axis = api.Axis()
    assert axis.grid is True
    assert axis.layer == 'back'
    assert axis.orient is None
    assert axis.ticks == 5
    assert axis.title is None
    assert axis.titleMaxLength is None
    assert axis.titleOffset is None
    assert axis.format is None
    assert axis.maxLabelLength == 25


def test_vl_spec_for_axis_changes():
    """Check that changes are possible and sticky"""
    axis = api.Axis(grid=False, layer='front', orient='top', ticks=3, title='title', titleMaxLength=256, titleOffset=3,
                    format='format', maxLabelLength=3)
    assert axis.grid is False
    assert axis.layer == 'front'
    assert axis.orient == 'top'
    assert axis.ticks == 3
    assert axis.title == 'title'
    assert axis.titleMaxLength == 256
    assert axis.titleOffset == 3
    assert axis.format == 'format'
    assert axis.maxLabelLength == 3


def test_vl_spec_for_axis_edge_values():
    """Check edge values"""
    axis = api.Axis()
    try:
        axis.maxLabelLength = -1
        raise Exception('Should have thrown for illegal maxLabelLength min value.')
    except TraitError:
        pass


def test_vl_spec_for_band_defaults():
    """Check that defaults are according to spec"""

    band = api.Band()
    assert band.size == 600
    assert band.padding == 1


def test_vl_spec_for_band_changes():
    """Check that changes are possible and sticky"""

    band = api.Band(size=300, padding=15)
    assert band.size == 300
    assert band.padding == 15


def test_vl_spec_for_band_edge_values():
    """Check edge values"""

    band = api.Band()

    try:
        band.size = -1
        raise Exception('Should have thrown for illegal size min value.')
>>>>>>> ab257be8
    except TraitError:
        pass

    try:
<<<<<<< HEAD
        detail.aggregate = 'avg'
        raise Exception('Should have thrown for illegal aggregation value.')
=======
        band.padding = -1
        raise Exception('Should have thrown for illegal padding min value.')
>>>>>>> ab257be8
    except TraitError:
        pass


def test_markers():
    spec, data = build_simple_spec()

    # call, e.g. spec.mark('point')
    for marktype in VALID_MARKTYPES:
        spec.mark(marktype)
        assert spec.marktype == marktype

    # call, e.g. spec.point()
    for marktype in VALID_MARKTYPES:
        method = marktype
        getattr(spec, method)()
        assert spec.marktype == marktype


def test_vl_spec_for_x_y__defaults():
    """Check that defaults are according to spec"""

    for x in [api.X('foobar'), api.Y('foobar')]:
        assert x.name == 'foobar'
        assert x.type is None       # TODO: None?! Spec says type is required
        assert x.aggregate is None
        assert x.timeUnit is None
        assert x.bin == False
        assert x.scale is None
        assert x.axis is None
        assert x.band is None
        assert x.sort == []

    for x in [api.X('foobar:O'), api.Y('foobar:O')]:
        assert x.name == 'foobar'
        assert x.type == 'O'
        assert x.aggregate is None
        assert x.timeUnit is None
        assert x.bin == False
        assert x.scale is None
        assert x.axis is None
        assert x.band is None
        assert x.sort == []

    for x in [api.X('sum(foobar):Q'), api.Y('sum(foobar):Q')]:
        assert x.name == 'foobar'
        assert x.type == 'Q'
        assert x.aggregate == 'sum'
        assert x.timeUnit is None
        assert x.bin == False
        assert x.scale is None
        assert x.axis is None
        assert x.band is None
        assert x.sort == []


def test_vl_spec_for_x_y_changes():
    """Check that changes are possible and sticky"""
    for x in [api.X('foobar:O', type='N', aggregate='median', timeUnit='seconds', bin=api.Bin(), scale = api.Scale(),
                    axis=api.Axis(), band=api.Band(), sort=[api.SortItems()]),
              api.Y('foobar:O', type='N', aggregate='median', timeUnit='seconds', bin=api.Bin(), scale = api.Scale(),
                    axis=api.Axis(), band=api.Band(), sort=[api.SortItems()])]:
        assert x.name == 'foobar'
        assert x.type == 'N'
        assert x.aggregate == 'median'
        assert x.timeUnit == 'seconds'
        assert x.bin.to_dict() == api.Bin().to_dict()
        assert x.scale.to_dict() == api.Scale().to_dict()
        assert x.axis.to_dict() == api.Axis().to_dict()
        assert x.band.to_dict() == api.Band().to_dict()
        assert x.sort[0].to_dict() == api.SortItems().to_dict()

        x.shorthand = 'sum(foobar):Q'
        assert x.name == 'foobar'
        assert x.type == 'Q'
        assert x.aggregate == 'sum'
        assert x.timeUnit == 'seconds'
        assert x.bin.to_dict() == api.Bin().to_dict()
        assert x.scale.to_dict() == api.Scale().to_dict()
        assert x.axis.to_dict() == api.Axis().to_dict()
        assert x.band.to_dict() == api.Band().to_dict()
        assert x.sort[0].to_dict() == api.SortItems().to_dict()


def test_vl_spec_for_size__defaults():
    """Check that defaults are according to spec"""
    size = api.Size('foobar')
    assert size.name == 'foobar'
    assert size.type is None
    assert size.aggregate is None
    assert size.timeUnit is None
    assert size.bin == False
    assert size.scale is None
    assert size.legend == True
    assert size.value == 30
    assert size.sort == []

    size = api.Size('foobar:O')
    assert size.name == 'foobar'
    assert size.type == 'O'
    assert size.aggregate is None
    assert size.timeUnit is None
    assert size.bin == False
    assert size.scale is None
    assert size.legend == True
    assert size.value == 30
    assert size.sort == []

    size = api.Size('sum(foobar):Q')
    assert size.name == 'foobar'
    assert size.type == 'Q'
    assert size.aggregate == 'sum'
    assert size.timeUnit is None
    assert size.bin == False
    assert size.scale is None
    assert size.legend == True
    assert size.value == 30
    assert size.sort == []


def test_vl_spec_for_size_changes():
    """Check that changes are possible and sticky"""
    size = api.Size('foobar', type='Q', aggregate='sum', timeUnit='minutes', bin=api.Bin(), scale=api.Scale(),
                    legend=False, value=0, sort=[api.SortItems()])
    assert size.name == 'foobar'
    assert size.type == 'Q'
    assert size.aggregate == 'sum'
    assert size.timeUnit == 'minutes'
    assert size.bin.to_dict() == api.Bin().to_dict()
    assert size.scale.to_dict() == api.Scale().to_dict()
    assert size.legend == False
    assert size.value == 0
    assert size.sort[0].to_dict() == api.SortItems().to_dict()

    size.shorthand = 'avg(foobar):O'
    assert size.name == 'foobar'
    assert size.type == 'O'
    assert size.aggregate == 'avg'
    assert size.timeUnit == 'minutes'
    assert size.bin.to_dict() == api.Bin().to_dict()
    assert size.scale.to_dict() == api.Scale().to_dict()
    assert size.legend == False
    assert size.value == 0
    assert size.sort[0].to_dict() == api.SortItems().to_dict()


def test_vl_spec_for_color__defaults():
    """Check that defaults are according to spec"""
    color = api.Color('foobar')
    assert color.name == 'foobar'
    assert color.type is None
    assert color.aggregate is None
    assert color.timeUnit is None
    assert color.bin == False
    assert color.scale is None
    assert color.legend == True
    assert color.value == '#4682b4'
    assert color.opacity == 1.0

    color = api.Color('foobar:O')
    assert color.name == 'foobar'
    assert color.type == 'O'
    assert color.aggregate is None
    assert color.timeUnit is None
    assert color.bin == False
    assert color.scale is None
    assert color.legend == True
    assert color.value == '#4682b4'
    assert color.opacity == 1.0

    color = api.Color('sum(foobar):Q')
    assert color.name == 'foobar'
    assert color.type == 'Q'
    assert color.aggregate == 'sum'
    assert color.timeUnit is None
    assert color.bin == False
    assert color.scale is None
    assert color.legend == True
    assert color.value == '#4682b4'
    assert color.opacity == 1.0


def test_vl_spec_for_color_changes():
    """Check that changes are possible and sticky"""
    color = api.Color('foobar', type='O', aggregate='avg', timeUnit='minutes', bin=api.Bin(), scale=api.ColorScale(),
                      legend=False, value='Dark2', opacity=0.5)
    assert color.name == 'foobar'
    assert color.type == 'O'
    assert color.aggregate == 'avg'
    assert color.timeUnit == 'minutes'
    assert color.bin.to_dict() == api.Bin().to_dict()
    assert color.scale.to_dict() == api.ColorScale().to_dict()
    assert color.legend == False
    assert color.value == 'Dark2'
    assert color.opacity == 0.5

    color.shorthand = 'sum(foobar):Q'
    assert color.name == 'foobar'
    assert color.type == 'Q'
    assert color.aggregate == 'sum'
    assert color.timeUnit == 'minutes'
    assert color.bin.to_dict() == api.Bin().to_dict()
    assert color.scale.to_dict() == api.ColorScale().to_dict()
    assert color.legend == False
    assert color.value == 'Dark2'
    assert color.opacity == 0.5


def test_encode():
    data = dict(col1=[1.0, 2.0, 3.0],
                col2=[0.1, 0.2, 0.3],
                col3=['A', 'B', 'C'],
                col4=[True, False, True],
                col5=[0.1, 0.2, 0.3],
                col6=pd.date_range('2012', periods=3, freq='A'),
                col7=np.arange(3),
<<<<<<< HEAD
                col9=np.arange(3))
    kwargs = dict(x='col1', y='col2', row='col3', col='col4',
                  size='col5', color='col6', shape='col7', detail='col9')
=======
                col8=np.arange(3))
    kwargs = dict(x='col1', y='col2', row='col3', col='col4',
                  size='col5', color='col6', shape='col7', text='col8')
>>>>>>> ab257be8

    spec = api.Viz(data).encode(**kwargs)
    for key, name in kwargs.items():
        assert getattr(spec.encoding, key).name == name


def test_encode_aggregates():
    data = dict(col1=[1.0, 2.0, 3.0],
                col2=[0.1, 0.2, 0.3],
                col3=['A', 'B', 'C'],
                col4=[True, False, True],
                col5=[0.1, 0.2, 0.3],
                col6=pd.date_range('2012', periods=3, freq='A'),
                col7=np.arange(3),
<<<<<<< HEAD
                col9=np.arange(3))
    kwargs = dict(x=('count', 'col1'), y=('count', 'col2'),
                  row=('count', 'col3'), col=('count', 'col4'),
                  size=('avg', 'col5'), color=('max', 'col6'),
                  shape=('count', 'col7'), detail=('count', 'col9'))
=======
                col8=np.arange(3))
    kwargs = dict(x=('count', 'col1'), y=('count', 'col2'),
                  row=('count', 'col3'), col=('count', 'col4'),
                  size=('avg', 'col5'), color=('max', 'col6'),
                  shape=('count', 'col7'), text=('avg', 'col8'))
>>>>>>> ab257be8

    spec = api.Viz(data).encode(**{key:"{0}({1})".format(*val)
                                   for key, val in kwargs.items()})
    for key, val in kwargs.items():
        agg, name = val
        assert getattr(spec.encoding, key).name == name
        assert getattr(spec.encoding, key).aggregate == agg


def test_encode_types():
    data = dict(col1=[1.0, 2.0, 3.0],
                col2=[0.1, 0.2, 0.3],
                col3=['A', 'B', 'C'],
                col4=[True, False, True],
                col5=[0.1, 0.2, 0.3],
                col6=pd.date_range('2012', periods=3, freq='A'),
                col7=np.arange(3),
<<<<<<< HEAD
                col9=np.arange(3))
    kwargs = dict(x=('col1', 'Q'), y=('col2', 'Q'),
                  row=('col3', 'O'), col=('col4', 'N'),
                  size=('col5', 'Q'), color=('col6', 'T'),
                  shape=('col7', 'O'), detail=('col9', 'Q'))
=======
                col8=np.arange(3))
    kwargs = dict(x=('col1', 'Q'), y=('col2', 'Q'),
                  row=('col3', 'O'), col=('col4', 'N'),
                  size=('col5', 'Q'), color=('col6', 'T'),
                  shape=('col7', 'O'), text=('col8', 'O'))
>>>>>>> ab257be8

    spec = api.Viz(data).encode(**{key:"{0}:{1}".format(*val)
                                   for key, val in kwargs.items()})
    for key, val in kwargs.items():
        name, typ = val
        assert getattr(spec.encoding, key).name == name
        assert getattr(spec.encoding, key).type == typ


def test_infer_types():
    data = dict(col1=[1.0, 2.0, 3.0],
                col2=[0.1, 0.2, 0.3],
                col3=['A', 'B', 'C'],
                col4=[True, False, True],
                col5=[0.1, 0.2, 0.3],
                col6=pd.date_range('2012', periods=3, freq='A'),
                col7=np.arange(3),
<<<<<<< HEAD
                col9=np.arange(3))
    kwargs = dict(x=('col1', 'Q'), y=('col2', 'Q'),
                  row=('col3', 'N'), col=('col4', 'N'),
                  size=('col5', 'Q'), color=('col6', 'T'),
                  shape=('col7', 'Q'), detail=('col9', 'Q'))
=======
                col8=np.arange(3))
    kwargs = dict(x=('col1', 'Q'), y=('col2', 'Q'),
                  row=('col3', 'N'), col=('col4', 'N'),
                  size=('col5', 'Q'), color=('col6', 'T'),
                  shape=('col7', 'Q'), text=('col8', 'Q'))
>>>>>>> ab257be8

    spec = api.Viz(data).encode(**{key: val[0]
                                   for key, val in kwargs.items()})
    for key, val in kwargs.items():
        name, typ = val
        assert getattr(spec.encoding, key).name == name
        assert getattr(spec.encoding, key).type == typ


def test_configure():
  spec, data = build_simple_spec()
  spec.configure(height=100, width=200)
  res = spec.to_dict()
  assert res['config']['height'] == 100
  assert res['config']['width'] == 200


def test_single_dim_setting():
    spec, data = build_simple_spec()
    spec.encode(x="x:N", y="y:Q").set_single_dims(100, 100)
    res = spec.to_dict()

    assert res['config']['width'] == 100
    assert res['config']['height'] == 100
    assert res['config']['singleWidth'] == 75
    assert res['config']['singleHeight'] == 75

    assert res['encoding']['x']['band']['size'] == 10
    assert res['encoding']['y'].get('band') is None


def test_hist():
    data = dict(x=[1, 2, 3],
                y=[4, 5, 6])

    viz1 = api.Viz(data).hist(x='x')
    assert viz1.encoding.x.name == "x"
    assert viz1.encoding.x.bin.maxbins == 10
    assert viz1.encoding.y.name == "x"
    assert viz1.encoding.y.type == "Q"
    assert viz1.encoding.y.aggregate == "count"

    viz2 = api.Viz(data).hist(x="x", bins=30)
    assert viz2.encoding.x.bin.maxbins == 30
    expected = {'config': {'gridColor': 'black',
                           'gridOpacity': 0.08,
                           'height': 400,
                           'width': 600},
                'data': {'formatType': 'json',
                         'values': [{'x': 1, 'y': 4},
                                    {'x': 2, 'y': 5},
                                    {'x': 3, 'y': 6}]},
                'encoding': {'x': {'bin': {'maxbins': 30},
                                   'name': 'x',
                                   'type': 'Q'},
                             'y': {'aggregate': 'count',
                                   'bin': False,
                                   'name': 'x',
                                   'type': 'Q'}},
                 'marktype': 'bar'}

    assert viz2.to_dict() == expected

    viz3 = api.Viz(data).hist(x="x:O",
        color=api.Color(shorthand="bar", type="N")
    )
    assert viz3.encoding.x.name == "x"
    assert viz3.encoding.x.type == "O"

    expected = {'config': {'gridColor': 'black',
                           'gridOpacity': 0.08,
                           'height': 400,
                           'width': 600},
                'data': {'formatType': 'json',
                'values': [{'x': 1, 'y': 4}, {'x': 2, 'y': 5},
                           {'x': 3, 'y': 6}]},
                'encoding': {'x': {'bin': {'maxbins': 10},
                                   'name': 'x', 'type': 'O'},
                             'y': {'aggregate': 'count',
                                   'bin': False,
                                   'name': 'x',
                                   'type': 'Q'},
                             'color': {'bin': False,
                                       'name': 'bar',
                                       'opacity': 1.0,
                                       'type': 'N',
                                       'value': '#4682b4',
                                       'legend': True}},
                'marktype': 'bar'}


    assert viz3.to_dict() == expected

    viz4 = api.Viz(data).hist(
        x=api.X(shorthand="x", bin=api.Bin(maxbins=40)))
    assert viz4.encoding.x.name == "x"
    assert viz4.encoding.x.bin.maxbins == 40<|MERGE_RESOLUTION|>--- conflicted
+++ resolved
@@ -126,7 +126,6 @@
     assert scale.ordinalPalette == 'Dark2'
 
 
-<<<<<<< HEAD
 def test_vl_spec_for_detail_defaults():
     """Check that defaults are according to spec"""
 
@@ -182,7 +181,16 @@
     try:
         detail.shorthand = 'sum(foobar):O'
         raise Exception('Should have thrown for illegal aggregation value.')
-=======
+    except TraitError:
+        pass
+
+    try:
+        detail.aggregate = 'avg'
+        raise Exception('Should have thrown for illegal aggregation value.')
+    except TraitError:
+        pass
+
+
 def test_vl_spec_for_font_defaults():
     """Check that defaults are according to spec"""
     font = api.Font()
@@ -363,18 +371,12 @@
     try:
         band.size = -1
         raise Exception('Should have thrown for illegal size min value.')
->>>>>>> ab257be8
     except TraitError:
         pass
 
     try:
-<<<<<<< HEAD
-        detail.aggregate = 'avg'
-        raise Exception('Should have thrown for illegal aggregation value.')
-=======
         band.padding = -1
         raise Exception('Should have thrown for illegal padding min value.')
->>>>>>> ab257be8
     except TraitError:
         pass
 
@@ -591,15 +593,10 @@
                 col5=[0.1, 0.2, 0.3],
                 col6=pd.date_range('2012', periods=3, freq='A'),
                 col7=np.arange(3),
-<<<<<<< HEAD
+                col8=np.arange(3),
                 col9=np.arange(3))
     kwargs = dict(x='col1', y='col2', row='col3', col='col4',
-                  size='col5', color='col6', shape='col7', detail='col9')
-=======
-                col8=np.arange(3))
-    kwargs = dict(x='col1', y='col2', row='col3', col='col4',
-                  size='col5', color='col6', shape='col7', text='col8')
->>>>>>> ab257be8
+                  size='col5', color='col6', shape='col7', text='col8', detail='col9')
 
     spec = api.Viz(data).encode(**kwargs)
     for key, name in kwargs.items():
@@ -614,19 +611,13 @@
                 col5=[0.1, 0.2, 0.3],
                 col6=pd.date_range('2012', periods=3, freq='A'),
                 col7=np.arange(3),
-<<<<<<< HEAD
+                col8=np.arange(3),
                 col9=np.arange(3))
     kwargs = dict(x=('count', 'col1'), y=('count', 'col2'),
                   row=('count', 'col3'), col=('count', 'col4'),
                   size=('avg', 'col5'), color=('max', 'col6'),
-                  shape=('count', 'col7'), detail=('count', 'col9'))
-=======
-                col8=np.arange(3))
-    kwargs = dict(x=('count', 'col1'), y=('count', 'col2'),
-                  row=('count', 'col3'), col=('count', 'col4'),
-                  size=('avg', 'col5'), color=('max', 'col6'),
-                  shape=('count', 'col7'), text=('avg', 'col8'))
->>>>>>> ab257be8
+                  shape=('count', 'col7'), text=('avg', 'col8'),
+                  detail=('count', 'col9'))
 
     spec = api.Viz(data).encode(**{key:"{0}({1})".format(*val)
                                    for key, val in kwargs.items()})
@@ -644,19 +635,13 @@
                 col5=[0.1, 0.2, 0.3],
                 col6=pd.date_range('2012', periods=3, freq='A'),
                 col7=np.arange(3),
-<<<<<<< HEAD
+                col8=np.arange(3),
                 col9=np.arange(3))
     kwargs = dict(x=('col1', 'Q'), y=('col2', 'Q'),
                   row=('col3', 'O'), col=('col4', 'N'),
                   size=('col5', 'Q'), color=('col6', 'T'),
-                  shape=('col7', 'O'), detail=('col9', 'Q'))
-=======
-                col8=np.arange(3))
-    kwargs = dict(x=('col1', 'Q'), y=('col2', 'Q'),
-                  row=('col3', 'O'), col=('col4', 'N'),
-                  size=('col5', 'Q'), color=('col6', 'T'),
-                  shape=('col7', 'O'), text=('col8', 'O'))
->>>>>>> ab257be8
+                  shape=('col7', 'O'), text=('col8', 'O'),
+                  detail=('col9', 'Q'))
 
     spec = api.Viz(data).encode(**{key:"{0}:{1}".format(*val)
                                    for key, val in kwargs.items()})
@@ -674,19 +659,13 @@
                 col5=[0.1, 0.2, 0.3],
                 col6=pd.date_range('2012', periods=3, freq='A'),
                 col7=np.arange(3),
-<<<<<<< HEAD
+                col8=np.arange(3),
                 col9=np.arange(3))
     kwargs = dict(x=('col1', 'Q'), y=('col2', 'Q'),
                   row=('col3', 'N'), col=('col4', 'N'),
                   size=('col5', 'Q'), color=('col6', 'T'),
-                  shape=('col7', 'Q'), detail=('col9', 'Q'))
-=======
-                col8=np.arange(3))
-    kwargs = dict(x=('col1', 'Q'), y=('col2', 'Q'),
-                  row=('col3', 'N'), col=('col4', 'N'),
-                  size=('col5', 'Q'), color=('col6', 'T'),
-                  shape=('col7', 'Q'), text=('col8', 'Q'))
->>>>>>> ab257be8
+                  shape=('col7', 'Q'), text=('col8', 'Q'),
+                  detail=('col9', 'Q'))
 
     spec = api.Viz(data).encode(**{key: val[0]
                                    for key, val in kwargs.items()})
